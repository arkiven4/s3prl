# SUPERB Benchmark & Challenge

## Prerequisite

Please read [downstream/README.md](../README.md) for the general command pattern, and read [upstream/example/README.md](../../upstream/example/README.md) for registering a new pretrained model (upstream).

## Introduction

In this document we detail the commands for reproducing the paper [**SUPERB:** **S**peech processing **U**niversal **PER**formance **B**enchmark](https://arxiv.org/abs/2105.01051) and [**SUPERB-SG:** Enhanced **S**peech processing **U**niversal **PER**formance
**B**enchmark for **S**emantic and **G**enerative Capabilities](https://arxiv.org/abs/2203.06849). If you use the tasks here for your research, please consider citing the following papers:

```
@inproceedings{yang21c_interspeech,
  author={Shu-wen Yang and Po-Han Chi and Yung-Sung Chuang and Cheng-I Jeff Lai and Kushal Lakhotia and Yist Y. Lin and Andy T. Liu and Jiatong Shi and Xuankai Chang and Guan-Ting Lin and Tzu-Hsien Huang and Wei-Cheng Tseng and Ko-tik Lee and Da-Rong Liu and Zili Huang and Shuyan Dong and Shang-Wen Li and Shinji Watanabe and Abdelrahman Mohamed and Hung-yi Lee},
  title={{SUPERB: Speech Processing Universal PERformance Benchmark}},
  year=2021,
  booktitle={Proc. Interspeech 2021},
  pages={1194--1198},
  doi={10.21437/Interspeech.2021-1775}
}
```
```
@article{superb_sg,
  title={SUPERB-SG: Enhanced Speech processing Universal PERformance Benchmark for Semantic and Generative Capabilities},
  author={Hsiang-Sheng Tsai and Heng-Jui Chang and Wen-Chin Huang and Zili Huang and Kushal Lakhotia and Shu-wen Yang and Shuyan Dong and Andy T. Liu and Cheng-I Lai and Jiatong Shi and Xuankai Chang and Phil Hall and Hsuan-Jui Chen and Shang-Wen Li and Shinji Watanabe and Abdel-rahman Mohamed and Hung-yi Lee},
  journal={ArXiv},
  year={2022},
  volume={abs/2203.06849}
}
```
Besides the tasks presented in the paper, we are also extending the coverage over all speech tasks. In the [SUPERB Challenge](https://superbbenchmark.org/challenge) in [*AAAI workshop: The 2nd Self-supervised Learning for Audio and Speech Processing*](https://aaai-sas-2022.github.io/), more tasks are introduced into the benchmark framework, and the setup detailed here serves as the **public-set** in the challenge. We list all tasks below:

| ID | Task Name | Category | Paper | Challenge public-set |
| - | - | - | - | - |
| [PR](#pr-phoneme-recognition) | Phoneme Recognition | Content | V | V |
| [ASR](#asr-automatic-speech-recognition) | Automatic Speech Recognition | Content | V | V |
| [KS](#ks-keyword-spotting) | Keyword Spotting | Content | V |  |
| [QbE](#qbe-query-by-example-spoken-term-detection) | Query-by-Example | Content | V | V |
| [SID](#sid-speaker-identification) | Speaker Identification | Speaker | V | V |
| [ASV](#asv-automatic-speaker-verification) | Automatic Speaker Verification | Speaker | V | V |
| [SD](#sd-speaker-diarization) | Speaker Diarization | Speaker | V | V |
| [ER](#er-emotion-recognition) | Emotion Recognition | Paralinguistics | V | V |
| [IC](#ic-intent-classification) | Spoken Intent Classification | Semantics | V | |
| [SF](#sf-end-to-end-slot-filling) | Spoken Slot Filling | Semantics | V |  |
| [ST](#st-speech-translation) | Speech Translation | Semantics | V | V |
| [SE](#se-speech-enhancement) | Speech Enhancement | Generation | V | V |
| [SS](#ss-source-separation) | Source Separation | Generation | V | V |
| [VC](#vc-voice-conversion) | Voice Conversion | Generation | V |  |

This document contains the following meterials:

#### [The command for each task](#task-specific-usages)

- Data preparation
- Training
- Testing / Scoring

#### [The training artifacts of each task](./superb_artifacts.md)

- Tensorboard logs
- Trained downstream weights (the best on dev set)

#### [Leaderboard submission helper](#leaderboard-submission)

- Ready for the tasks presented in the paper
- Will be ready for the challenge on **Sep 30, 2021**
    - New tasks submission
    - Overall metrics

# Task-specific usages

To reproduce the results in the SUPERB paper, you can follow the commands below by only changing the learning rate: `config.optimizer.lr` in the config file with the `override` option.

```bash
# The default lr for ASR is 1.0e-4
python3 run_downstream.py -m train -u wav2vec2 -d asr -n ExpName \
    -o config.optimizer.lr=1.0e-5
```

If the fully converged training time is too long, you can also consider using [distributed training](../README.md#distributed-training) to avoid the gradient accumulation.

## PR: Phoneme Recognition

Specified by the command `-d ctc`

#### Prepare data

1. Download [LibriSpeech](https://www.openslr.org/12) and unzip. Only need train-clean-100, dev-clean, and test-clean.

2. Check the prepared file structure

    ```bash
    LibriSpeech/
    ├── train-clean-100/
    ├── dev-clean/
    └── test-clean/
    ```

3. Change the path in `downstream/ctc/libriphone.yaml`

    ```yaml
    downstream_expert:
        corpus:
            path: "root directory of LibriSpeech"
    ```

#### Training

```bash
python3 run_downstream.py -n ExpName -m train -u fbank -d ctc -c downstream/ctc/libriphone.yaml
```

#### Testing

```bash
python3 run_downstream.py -m evaluate -e result/downstream/ExpName/dev-best.ckpt
```

## ASR: Automatic Speech Recognition

Specified by the command `-d asr`

#### Prepare data

1. Download [LibriSpeech](https://www.openslr.org/12) and unzip. Only need train-clean-100, dev-clean, and test-clean.

2. Check the prepared file structure

    ```bash
    LibriSpeech/
    ├── train-clean-100/
    ├── dev-clean/
    └── test-clean/
    ```

3. Change the path in `downstream/asr/config.yaml`

    ```yaml
    downstream_expert:
        datarc:
            libri_root: "root directory of LibriSpeech"
    ```
4. Prepare the lengths for utterances in LibriSpeech's train-clean-100, dev-clean and test-clean:

    ```bash
    # Official LibriSpeech is in .flac format
    python3 preprocess/generate_len_for_bucket.py -i "root directory of LibriSpeech" -o data/librispeech -a .flac --n_jobs 12
    ```


#### Training

```bash
python3 run_downstream.py -n ExpName -m train -u fbank -d asr
```

#### Testing without LM

```bash
python3 run_downstream.py -m evaluate -t "test-clean" -e result/downstream/dev-clean-best.ckpt
```

#### Testing with KenLM + LibriSpeech official 4-gram LM
Installing all the dependencies right could be quite complicated. Note that the decoding is not required for SSL representations to perform well on ASR and you can also skip the ASR results from LM decoding when submitting to the leaderboard.

##### I. Prepare Decoding Environment

<<<<<<< HEAD
1. Install [KenLM](https://github.com/kpu/kenlm)
    - Please follow the official installation instructions of KenLM.

2. Install [Flashlight Text bindings](https://github.com/flashlight/text) and [Flashlight Sequence bindings](https://github.com/flashlight/sequence/).
=======
The decoding evnironment depends on [flashlight-text](https://github.com/flashlight/text/tree/main/bindings/python) and [flashlight-sequence](https://github.com/flashlight/sequence/tree/main/bindings/python).
You can install these two packages following the links or the steps below:

1. Install [KenLM](https://github.com/kpu/kenlm) python package
    ```
    git clone https://github.com/kpu/kenlm
    cd kenlm/
    pip install .
    ```

2. Install `flashlight-text`
    ```
    pip install flashlight-text
    ```

3. Install `flashlight-sequence`
    ```
    git clone https://github.com/flashlight/sequence.git
    cd sequence/
    pip install .
    ```
>>>>>>> 12fc30ac

4. Download LibriSpeech official 4-gram LM
    - https://www.openslr.org/resources/11/4-gram.arpa.gz
    - Downloaded filename: **4-gram.arpa.gz**

5. Download character-based lexicon
    - https://dl.fbaipublicfiles.com/fairseq/wav2vec/librispeech_lexicon.lst
    - Downloaded filename: **librispeech_lexicon.lst**


##### II. Test

```bash
python3 run_downstream.py -m evaluate -t "test-clean" -e result/downstream/dev-best.ckpt \
    -o "\
        config.downstream_expert.datarc.decoder_args.decoder_type='kenlm',, \
        config.downstream_expert.datarc.decoder_args.kenlm_model='/path/to/4-gram.arpa.gz',, \
        config.downstream_expert.datarc.decoder_args.lexicon='/path/to/librispeech_lexicon.lst' \
       "
```

## KS: Keyword Spotting

Specified by the command `-d speech_commands`

#### Prepare data

1. Download data
    - http://download.tensorflow.org/data/speech_commands_v0.01.tar.gz
    - http://download.tensorflow.org/data/speech_commands_test_set_v0.01.tar.gz

2. Download and unpack Speech Commands

    ```bash
    mkdir -p /CORPORA_DIR/speech_commands_v0.01
    tar zxf speech_commands_v0.01.tar.gz -C /CORPORA_DIR/speech_commands_v0.01
    ```

3. Download and unpack Speech Commands test set

    ```bash
    mkdir -p /CORPORA_DIR/speech_commands_test_set_v0.01
    tar zxf speech_commands_test_set_v0.01.tar.gz -C /CORPORA_DIR/speech_commands_test_set_v0.01
    ```

4. Change the following path in `downstream/speech_commands/config.yaml` to yours

    ```yaml
    downstream_expert:
        datarc:
            speech_commands_root: "/CORPORA_DIR/speech_commands_v0.01/"
            speech_commands_test_root: "/CORPORA_DIR/speech_commands_test_set_v0.01/"
    ```

#### Training

```bash
python3 run_downstream.py -n ExpName -m train -u fbank -d speech_commands
```

#### Testing

```bash
python3 run_downstream.py -m evaluate -e result/downstream/ExpName/dev-best.ckpt
```

#### Compatible with Speech Command v2

The implementation is directly compatible with Speech Command v2. You can enable this by just changing the train/test dataset. All other steps should be the same.

- http://download.tensorflow.org/data/speech_commands_v0.02.tar.gz
- http://download.tensorflow.org/data/speech_commands_test_set_v0.02.tar.gz

## QbE: Query-by-Example Spoken Term Detection

Specified by the command `-d quesst14_dtw`. This task does not require training. We extract representations and run dynamic time warping (DTW) on them.

#### Prepare data

1. Download QUESST14

    ```bash
    export CORPORA_DIR="the root directory of all your datasets"    
    wget https://speech.fit.vutbr.cz/files/quesst14Database.tgz
    tar zxf quesst14Database.tgz -C $CORPORA_DIR
    ```

2. Change the path in `downstream/quesst14/config.yaml`
   ```yaml
   downstream:
       datarc:
           dataset_root: "CORPORA_DIR/quesst14Database"
   ```

#### Dynamic Time Warping (DTW)

In SUPERB, we run DTW for all the hidden states layer-by-layer. Choose the best layer according to dev set and report its score on the test set. A specific layer can be selected by `-l` option, indexed from 0. The following take the last layer as an example.

```bash
# The default dist_fn if not specified is "cosine_exp"
# as it yields the best result for almost all upstream
# Supported dist_fn: cosine, cityblock, euclidean, cosine_exp

layer=-1;
dist_fn=cosine;

# dev
python3 run_downstream.py -m evaluate -t "dev" -u hubert -l ${layer} \
    -d quesst14_dtw -n ExpName_${layer}_dev \
    -o config.downstream_expert.dtwrc.dist_method=$dist_fn

# test
python3 run_downstream.py -m evaluate -t "test" -u fbank -l ${layer} \
    -d quesst14_dtw -n ExpName_${layer}_test \
    -o config.downstream_expert.dtwrc.dist_method=$dist_fn
```

#### Scoring

```bash
export S3PRL_DIR=/YOUR/S3PRL/PATH
cd $CORPORA_DIR/quesst14Database/scoring

# dev
./score-TWV-Cnxe.sh $S3PRL_DIR/result/downstream/ExpName_${layer}_dev \
    groundtruth_quesst14_dev -10

# test
./score-TWV-Cnxe.sh $S3PRL_DIR/result/downstream/ExpName_${layer}_test \
    groundtruth_quesst14_eval -10
```

#### Submit

After you benchmark all the layers of an upstream, says you find the 6-th layer is the best for QbE according to dev set. Please use `ExpName_6_test` as the submission expdir for [`submit.py`](../../submit/submit.py).

## IC: Intent Classification

Specified by the command `-d fluent_commands`

#### Prepare data

1. Download and unzip data: Fluent Speech Commands
    - Official data link: http://fluent.ai:2052/jf8398hf30f0381738rucj3828chfdnchs.tar.gz
    - Official website: https://fluent.ai/fluent-speech-commands-a-dataset-for-spoken-language-understanding-research/
    - Since the official link might break occasionally, we provide a backup link. If this is not allowed please let us know and we will remove it immediately.
    - Please use `wget http://140.112.21.28:9000/fluent.tar.gz`

2. Check the prepared file structure

   ```bash
   fluent_speech_commands_dataset
   ├── wavs
   │   └── speakers
   ├── data
   │   └── [*.csv]
   ├── readme.md
   └── Fluent Speech Commands Public License.pdf
   ```

3. Change the following paths under `downstream/fluent_commands/config.yaml` to your own:

   ```yaml
   downstream_expert:
       datarc:
           file_path: "root directory of fluent_speech_commands_dataset"
   ```

#### Training

```bash
python3 run_downstream.py -n ExpName -m train -u fbank -d fluent_commands
```

#### Testing

```bash
python3 run_downstream.py -m evaluate -e result/downstream/ExpName/dev-best.ckpt
```

## SF: End-to-end Slot Filling

#### Prepare data

0. **Optional:** Preprocess Audio SNIPS from the [official version](https://github.com/aws-samples/aws-lex-noisy-spoken-language-understanding).

    ```bash
    # Official Audio SNIPS is in mp3 format, we will convert them to wav
    # We need mp3 support on sox package (originally not supported)
    # First ensure you have the sox installed
    # Then install the mp3 support

    # apt-get
    apt-get install libsox-fmt-mp3

    # or yum install
    yum install soxr sox-plugins-freeworld -y

    # after installing the mp3 support
    CORPORA_DIR="the root directory of all your datasets"
    ./preprocess/snips_prepare_data.sh $CORPORA_DIR
    ```

1. Download the preprocessed Audio SNIPS and unzip
    - https://drive.google.com/file/d/1oBRZd-PaCKz5iY3eZkXs5OB_ZZ4w7bbG/view?usp=sharing

2. Change the paths in `downstream/ctc/snips.yaml`

    ```yaml
    downstream_expert:
        corpus:
            path: "CORPORA_DIR/SNIPS"
        text:
            slots_file: "CORPORA_DIR/SNIPS/slots.txt"
    ```

#### Training

```bash
python3 run_downstream.py -n ExpName -m train -u fbank -d ctc -c downstream/ctc/snips.yaml
```

#### Testing

```bash
python3 run_downstream.py -m evaluate -e result/downstream/ExpName/dev-best.ckpt
```

## SID: Speaker Identification

#### Prepare data

1. Download dataset from [Voxceleb1](https://www.robots.ox.ac.uk/~vgg/data/voxceleb/vox1.html) and unzip them.

    ```bash
    voxceleb1_root="/CORPORA_DIR/VoxCeleb1/"
    mkdir -p $voxceleb1_root/dev
    mkdir -p $voxceleb1_root/test
    
    # prepare dev
    cd $voxceleb1_root/dev/
    wget https://thor.robots.ox.ac.uk/~vgg/data/voxceleb/vox1a/vox1_dev_wav_partaa
    wget https://thor.robots.ox.ac.uk/~vgg/data/voxceleb/vox1a/vox1_dev_wav_partab
    wget https://thor.robots.ox.ac.uk/~vgg/data/voxceleb/vox1a/vox1_dev_wav_partac
    wget https://thor.robots.ox.ac.uk/~vgg/data/voxceleb/vox1a/vox1_dev_wav_partad
    cat vox1_dev* > vox1_dev_wav.zip
    unzip vox1_dev_wav.zip

    # prepare test
    cd $voxceleb1_root/test/
    wget https://thor.robots.ox.ac.uk/~vgg/data/voxceleb/vox1a/vox1_test_wav.zip
    unzip vox1_test_wav.zip
    ```

2. Check prepared file structure

    ```bash
    Voxceleb1/
    ├── dev/
    │   └── wav/
    │       └──Speaker id folders
    └── test/
        └── wav/
            └──Speaker id folders
    ```

3. Change the path in `downstream/voxceleb1/config.yaml`

    ```yaml
    downstream_expert:
        datarc:
            file_path: "root directory of VoxCeleb1"    
    ```

#### Training

```bash
python3 run_downstream.py -n ExpName -m train -u fbank -d voxceleb1
```

#### Testing

```bash
python3 run_downstream.py -m evaluate -e result/downstream/ExpName/dev-best.ckpt
```

## ASV: Automatic Speaker Verification

#### Prepare data

1. Follow the step 1 and 2 in **SID**

2. Change the path in `downstream/sv_voxceleb1/config.yaml`

    ```yaml
    downstream_expert:
        datarc:
            file_path: "root directory of VoxCeleb1"    
    ```

#### Training

```bash
python3 run_downstream.py -n ExpName -m train -u fbank -d sv_voxceleb1
```

#### Testing

If you already know a specific checkpoint to test, says ***states-20000.ckpt***, you can test it with:

```bash
python3 run_downstream.py -m evaluate -e result/downstream/ExpName/states-20000.ckpt
```

However, there is no official validation set under VoxCeleb1 setting, we save checkpoints every 20000 updates and report the best EER. Evaluating checkpoints take long time so we don't test them along with training on a single GPU. We save all checkpoints and test them parallely with another GPU. The following command will:

1. Run a for-loop to find newly saved checkpoints in *expdir*
2. Evaluate it if any is found and log the testing result
3. Prepare the best prediction file according to already tested checkpoints

Note. The already evaluated checkpoints will be passed.

```bash
voxceleb1="root directory of VoxCeleb1"
./downstream/sv_voxceleb1/test_expdir.sh result/downstream/ExpName $voxceleb1
```

## SD: Speaker Diarization

We prepare the frame-wise training label on-the-fly, and convert the frame-wise prediction into RTTM files annotated in seconds. The inferenced RTTM will then be scored by comparing to the groundtruth RTTM by [dscore](https://github.com/ftshijt/dscore). You can choose the `frame_shift` (stride) of the training label for the upstream representation. This only affects the training materials and does not affect the groundtruth RTTM, which is fixed in [Libri2Mix](https://github.com/s3prl/LibriMix) during data preparation.

#### Prepare data

Simulate Libri2Mix Data for Diarization

```bash
S3PRL_DIR="root directory of your cloned s3prl"
CORPORA_DIR"root directory of all your datasets, which hopefully contains LibriSpeech (not necessary)"

git clone https://github.com/s3prl/LibriMix.git
cd LibriMix
bash generate_librimix_sd.sh $CORPORA_DIR
python3 scripts/prepare_diarization.py \
    --target_dir $S3PRL_DIR/downstream/diarization/data \
    --source_dir $CORPORA_DIR/Libri2Mix/wav16k/max/metadata
```

#### Training

Train with the label in the same `frame_shift` as the upstream representation: (**recommened**)

```bash
python3 run_downstream.py -n ExpName -m train -u fbank -d diarization
```

Train with the label in a specific `frame_shift` (e.g. 160):

```bash
python3 run_downstream.py -n ExpName -m train -u fbank -d diarization \
    -o config.downstream_expert.datarc.frame_shift=160
```

The upstream representation will be upsampled (duplicate) or downsampled (take 1 per N frames) to match the sequence length of your assigned label. This can be useful when the representation has too small `frame_shift` and hence too long sequence, which leads to too long training time.

#### Testing

The `frame_shift` for the training label is already saved in the checkpoint, and the same `frame_shift` will be used to convert the frame-wise prediction into RTTM files annotated in seconds.

##### I. Inference predictions (for submission and for scoring locally)

```bash
python3 run_downstream.py -m evaluate -e result/downstream/ExpName/best-states-dev.ckpt
```

##### II. Scoring (not required for submission)

1. Clone **dscore**

    ```bash
    git clone https://github.com/ftshijt/dscore
    ```

2. Change the path in `downstream/diarization/score.sh`

    ```bash
    dscore_dir="root directory of your cloned dscore"
    ```

3. Run scoring

    ```bash
    ./downstream/diarization/score.sh result/downstream/ExpName downstream/diarization/data/test
    ```

4. The scoring results will look like

    ![](https://i.imgur.com/GnVlFlH.png)

    One should report the lowest number at the bottom, where the column represents DER and the most bottom row will always have the lowest DER which is the number we will report.

5. Re-check the scoring results: Running the above scoring script takes time. If you want to re-check the scored results, use

    ```bash
    ./downstream/diarization/report.sh result/downstream/ExpName
    ```

## ER: Emotion Recognition

#### Prepare data

1. Download dataset and unzip. You will need to fill a form in IEMOCAP official website to get the dataset.
    - https://sail.usc.edu/iemocap/

2. Change the path in `downstream/emotion/config.yaml`
    ```yaml
    downstream_expert:
        datarc:
            root: "root directory of IEMOCAP"
    ```

#### Training

IEMOCAP provides 5 splits of data: Section1, Section2, Section3, Section4 and Section5. Conventionally, each split will be selected as the test set and train the model with other 4 splits. That is, 5 times of training and testing is required, and 5 testing scores will be averaged to report the final number. We can change the `test_fold` option in the config file to control which split we want to reserve as the test set.

```bash
# test_fold can be: fold1, fold2, fold3, fold4, fold5
python3 run_downstream.py -n ExpName -m train -u fbank -d emotion -c downstream/emotion/config.yaml -o "config.downstream_expert.datarc.test_fold='fold1'"
```

#### Testing

```bash
python3 run_downstream.py -m evaluate -e result/downstream/ExpName/dev-best.ckpt
```

#### Cross validation

```bash
for test_fold in fold1 fold2 fold3 fold4 fold5;
do
    # The default config is "downstream/emotion/config.yaml"
    python3 run_downstream.py -n ExpName_$test_fold -m train -u fbank -d emotion -o "config.downstream_expert.datarc.test_fold='$test_fold'"
    python3 run_downstream.py -m evaluate -e result/downstream/ExpName_$test_fold/dev-best.ckpt
done
```

## SS: Source Separation

We have two versions for the source separation task. The first version (separation_stft) is the same as the SUPERB-SG paper. In the second version (separation_stft2), we further improve the system performance and training speed. Please refer to [README](../separation_stft2/README.md) about the detailed changes of the second version.

#### Prepare data

Simulate Libri2Mix data for source separation. For source separation, we only need 16kHz and min condition.

```bash
# Download the script and simulate Libri2Mix dataset
git clone https://github.com/s3prl/LibriMix.git
cd LibriMix 
./generate_librimix_ss.sh storage_dir

# Prepare train, dev and test data in Kaldi format.
# Replace separation_stft with separation_stft2 if
# you are using the second version
python downstream/separation_stft/scripts/LibriMix/data_prepare.py \
--part train-100 storage_dir/Libri2Mix downstream/separation_stft/datasets/Libri2Mix

python downstream/separation_stft/scripts/LibriMix/data_prepare.py \
--part dev storage_dir/Libri2Mix downstream/separation_stft/datasets/Libri2Mix

python downstream/separation_stft/scripts/LibriMix/data_prepare.py \
--part test storage_dir/Libri2Mix downstream/separation_stft/datasets/Libri2Mix

# Subsample dev set from 3000 utts to 1000 utts (for faster validation)
# This step is not necessary for the second version since the training
# and validation speed is much faster
python downstream/separation_stft/scripts/LibriMix/subsample.py \
downstream/separation_stft/datasets/Libri2Mix/wav16k/min/dev \
downstream/separation_stft/datasets/Libri2Mix/wav16k/min/dev_1000

cd $YOUR_S3PRL_ROOT/s3prl/
```

#### Training

Train with STFT magnitude as the upstream. The default stride is 20ms, and you can adjust that in `upstream/log_stft/stft_mag.yaml`. Replace separation_stft with separation_stft2 if you are using the second version.

```bash
python3 run_downstream.py -m train \
        -d separation_stft \
        -c downstream/separation_stft/configs/cfg.yaml \
        -u stft_mag \
        -g 'upstream/log_stft/stft_mag.yaml' \
        -n ExpName
```

Train with wav2vec2 as the upstream.

```bash
python3 run_downstream.py --mode train \
        -d separation_stft \
        -c downstream/separation_stft/configs/cfg.yaml \
        -u wav2vec2 \
        -n ExpName \
```

#### Testing

```bash
python3 run_downstream.py -m evaluate \
        -e result/downstream/ExpName/best-states-dev.ckpt \
```

The model is expected to output SI-SDRi on the test set.

## SE: Speech Enhancement

To be comparable to SUPERB benchmark, please follow the `downstream/enhancement_stft` folder.
We have a second version in the `downstream/enhancement_stft2` folder, which gets improved speech enhancement performance with SSL features. However, the second version is not comparable to the results on the SUPERB benchmark, but a recipe helpful for people more interested in boosting the performance for speech enhancement.

#### Prepare data

1. We use Voicebank-DEMAND dataset for speech enhancement. We follow the data preparation steps in SpeechBrain:

    ```bash
    # Download the Voicebank-DEMAND dataset and convert it to 16kHz
    # I am following the data preparation script in SpeechBrain toolkit (https://github.com/speechbrain/speechbrain/blob/develop/recipes/Voicebank/voicebank_prepare.py)
    from voicebank_prepare import download_vctk
    download_vctk(data_dir)
    ```

    However, the above pipeline might take too much time to download the original dataset. Hence, we also provide the already preprocessed archive:

    ```bash
    wget http://140.112.21.28:9000/noisy-vctk-16k.zip
    unzip noisy-vctk-16k.zip
    ```

2. Check the unzipped voicebank directory structure

    ```bash
    data_dir/
    ├── clean_testset_wav_16k/
    ├── clean_trainset_28spk_wav_16k/
    ├── noisy_testset_wav_16k/
    ├── noisy_trainset_28spk_wav_16k/
    ├── testset_txt/
    └── trainset_28spk_txt/
    ```

3. Prepare kaldi-style scp files. Replace enhancement_stft with enhancement_stft2
   if you are using the second version.

    ```bash
    # prepare train, dev and test data in Kaldi format
    python downstream/enhancement_stft/scripts/Voicebank/data_prepare.py \
        data_dir downstream/enhancement_stft/datasets/voicebank --part train
    python downstream/enhancement_stft/scripts/Voicebank/data_prepare.py \
        data_dir downstream/enhancement_stft/datasets/voicebank --part dev
    python downstream/enhancement_stft/scripts/Voicebank/data_prepare.py \
        data_dir downstream/enhancement_stft/datasets/voicebank --part test
    ```

#### Training

Train with hubert as the upstream.

```bash
python3 run_downstream.py -m train \
       -c downstream/enhancement_stft/configs/cfg_voicebank.yaml \
       -d enhancement_stft \
       -u hubert \
       -n ExpName \
```

#### Testing

```bash
python3 run_downstream.py -m evaluate \
       -e result/downstream/ExpName/best-states-dev.ckpt \
```
The model is expected to output PESQ, STOI, and SI-SDRi on the test set.

## VC: Voice conversion

The following instruction is only a minimal description for benchmarking. A complete guide about the task, dataset, implementation and usage can be found in the [README](../a2o-vc-vcc2020/README.md). We evaluate the VC capability by training 4 target speaker models that given any source speaker utterance, the single-speaker model can convert it to a specific target speaker. This setting is known as Any-to-one VC. The trained 4 target speakers are: TEF1, TEF2, TEM1, TEM2. The quality of the target speaker model is evaluated with MCD (lower better). One should average the MCD from four speakers.

#### Prepare data

Download the VCC2020 dataset and the pretrained vocoder.

```
cd downstream/a2o-vc-vcc2020
cd data
./data_download.sh vcc2020/
cd ../

# Download the pretrained PWGs.
./vocoder_download.sh ./
```

#### Training

Specify a target speaker for training from: TEF1, TEF2, TEM1, TEM2

```
python run_downstream.py -m train -n EXPNAME -u wav2vec -d a2o-vc-vcc2020 \
    -o config.downstream_expert.trgspk=TEF1
```

#### Testing

Waveform generation and evaluation (using wav2vec for example) for a specific checkpoint.

```
./downstream/a2o-vc-vcc2020/decode.sh ./downstream/a2o-vc-vcc2020/pwg_task1 result/downstream/EXPNAME/<step> TEF1
```

## ST: Speech Translation

The following instruction is only a minimal description for benchmarking. A complete guide about the task, dataset, implementation and usage can be found in the [README](../speech_translation/README.md).

#### Prepare data

Preparing CoVoST En->De dataset.

1. Download [Common Voice audio clips and transcripts (english)](https://commonvoice.mozilla.org/en/datasets) (Common Voice Corpus 4).

2. Change the path in `downstream/speech_translation/prepare_data/prepare_covo.sh`

```bash
covo_root="root directory of covost"
src_lang=en
tgt_lang=de
```

3. Run the following script

```bash
cd downstream/speech_translation/prepare_data/
bash prepare_covo.sh
```

#### Training

```
python run_downstream.py -m train -n ExpName -u fbank -d speech_translation
```

#### Testing

```
python run_downstream.py -m evaluate -e result/downstream/ExpName/dev-best.ckpt
```

The model will report case-sensitive detokenized BLEU.

## OOD-ASR: Out-of-domain Automatic Speech Recognition Tasks

Read [README](../ctc/README.md).


# Leaderboard submission

After *finishing the **Testing*** of each task, the prediction files for leaderboard submission will be located under the `expdir`. You can use [submit.py](../../submit/submit.py) to easily organize them into a zip file which can later be submitted to our [leaderboard](https://superbbenchmark.org/submit). We now support submissions for the following tasks: **PR**, **ASR**, **KS**, **QbE**, **SID**, **ASV**, **SD**, **IC**, **SF**, **ER**, **SE**, **SS**, **ST**.

If you find [superbbenchmark.org](www.superbbenchmark.org) is down temporarily, please try to use [140.112.21.28](140.112.21.28) as an alternative. They share the same backend. We will make the official domain work as soon as possible.

Please use the master branch newer than [852db2e](https://github.com/s3prl/s3prl/commit/852db2e5f65fc9baea4a5877ffda6dd7470c72fc). Note that our SUPERB codebase is backward-compatible, so you don't need to re-train any model after upgrading to this newer version. You only need this new version to inference the prediction files for submission correctly.

```sh
output_dir="submission"

python3 submit/submit.py \
    --output_dir $output_dir \
    --pr pr_expdir \
    --sid sid_expdir \
    --ks ks_expdir \
    --ic ic_expdir \
    --er_fold1 er_fold1_expdir \
    --er_fold2 er_fold2_expdir \
    --er_fold3 er_fold3_expdir \
    --er_fold4 er_fold4_expdir \
    --er_fold5 er_fold5_expdir \
    --asr_no_lm asr_expdir \
    --asr_with_lm asr_expdir \
    --qbe qbe_expdir \
    --sf sf_expdir \
    --sv sv_expdir \
    --sd sd_expdir \
    --se se_expdir \
    --ss ss_expdir \
    --st st_expdir \
```

After executing, you can submit **submission/predict.zip** to the leaderboard.

We also prepare the [**example-expdirs**](https://superbbenchmark.org/api/download/expdirs) for you to diagnose if the submission fails. After unzipping you will see the following structure:

```sh
expdirs/
    asr_expdir/
    er_fold1_expdir/
    er_fold2_expdir/
    er_fold3_expdir/
    er_fold4_expdir/
    er_fold5_expdir/
    ic_expdir/
    ks_expdir/
    pr_expdir/
    qbe_expdir/
    ...
```

Each **expdir** will contain the minimal submission-related files which should also appear in your **expdir** after you do the testing. Here is an [**example-script**](../submit/demo_submit.sh) on how to use the above **example-expdirs** to prepare a submittable zip file.

```sh
cd s3prl/s3prl/submit
./demo_submit.sh examples
```

After executing, you will see:

```sh
s3prl/s3prl/submit/examples/
    expdirs/
    expdirs.zip
    predict/
    predict.zip
```

The [**predict.zip**](https://superbbenchmark.org/api/download/example) is the one for you to submit.

##### Note1
You don't need to prepare all the **expdirs** for the submission. You can zip only a subset of **expdirs**. After your submission, the leaderboard will only show the results of your submitted tasks. Eg.

```sh
python3 submit/submit.py \
    --output_dir submission \
    --pr pr_expdir
```

The above command will produce a **predict.zip** which will only show the PR score after submitted to the leaderboard.

##### Note2
Emotion Recognition (er) does 5-fold cross validation: 5 training and 5 testing, so 5 **expdirs** in total.

##### Note3
The **expdirs** for `asr_no_lm` and `asr_with_lm` are typically the same. Since the same ASR downstream model was trained and just decoded in different ways, so the same **expdir** assigned for training is used when testing. The default testing will produce predictions for `asr_no_lm`. By using Kenlm decoding you can get predictions for `asr_with_lm`. See ASR section below for more information.<|MERGE_RESOLUTION|>--- conflicted
+++ resolved
@@ -165,12 +165,6 @@
 
 ##### I. Prepare Decoding Environment
 
-<<<<<<< HEAD
-1. Install [KenLM](https://github.com/kpu/kenlm)
-    - Please follow the official installation instructions of KenLM.
-
-2. Install [Flashlight Text bindings](https://github.com/flashlight/text) and [Flashlight Sequence bindings](https://github.com/flashlight/sequence/).
-=======
 The decoding evnironment depends on [flashlight-text](https://github.com/flashlight/text/tree/main/bindings/python) and [flashlight-sequence](https://github.com/flashlight/sequence/tree/main/bindings/python).
 You can install these two packages following the links or the steps below:
 
@@ -192,7 +186,6 @@
     cd sequence/
     pip install .
     ```
->>>>>>> 12fc30ac
 
 4. Download LibriSpeech official 4-gram LM
     - https://www.openslr.org/resources/11/4-gram.arpa.gz
