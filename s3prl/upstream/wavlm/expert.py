--- conflicted
+++ resolved
@@ -37,12 +37,8 @@
         checkpoint = torch.load(ckpt)
         self.cfg = WavLMConfig(checkpoint["cfg"])
         self.model = WavLM(self.cfg)
-<<<<<<< HEAD
-        self.model.load_state_dict(checkpoint["model"])
-=======
         self.model.load_state_dict(checkpoint['model'])
 
->>>>>>> 5fe46815
         self.model.feature_grad_mult = 0.0
         self.model.encoder.layerdrop = 0.0
 
