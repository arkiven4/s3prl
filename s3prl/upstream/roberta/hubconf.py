--- conflicted
+++ resolved
@@ -68,14 +68,10 @@
     else:
         vq_wav2vec = getattr(s3prl.hub, f"vq_wav2vec_kmeans")()
         return _UpstreamExpert(
-<<<<<<< HEAD
-            "result/organized_ckpts/vq_wav2vec_kmeans_roberta.pt",
-=======
             _urls_to_filepaths(
                 "https://huggingface.co/s3prl/converted_ckpts/resolve/main/vq_wav2vec_kmeans_roberta.pt",
                 refresh=refresh,
             ),
->>>>>>> 5fe46815
             _vq_wav2vec_codeids_wrapper(vq_wav2vec),
         )
 
